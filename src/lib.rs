<<<<<<< HEAD
//! TODO: Write module documentation
=======
//! ## Quick Start 
//! To use `lib-mal` you will need an API key from [MyAnimeList.net](https://myanimelist.net), and a callback URL. An example of how to use `lib-mal` might look like this: 
//!
//! ```rust
//! use lib_mal::MALClient;
//! use tokio; //Can be whatever async executor you prefer
//!
//!
//! #[tokio::main]
//! async fn main(){
//!     //this has to exactly match a URI that's been registered with the MAL api 
//!     let redirect = [YOUR_REDIRECT_URI_HERE];
//!     //the MALClient will attempt to refresh the cached access_token, if applicable
//!     let client = MALClient::new([YOUR_SECRET_HERE]).await;
//!     let (auth_url, challenge, state) = client.get_auth_parts();
//!     //the user will have to have access to a browser in order to log in and give your application permission
//!     println!("Go here to log in :) -> {}", auth_url);
//!     //once the user has the URL, be sure to call client.auth to listen for the callback and complete the OAuth2 handshake
//!     client.auth(&redirect, &challenge, &state).await.expect("Unable to log in");
//!     //once the user is authorized, the API should be usable
//!     //this will get the details, including all fields, for Mobile Suit Gundam
//!     let anime = client.get_anime_details(80, None).await.expect("Couldn't get anime details");
//!     //because so many fields are optional, a lot of the members of lib_mal::model::AnimeDetails are `Option`s 
//!     println!("{}: started airing on {}, ended on {}, ranked #{}", anime.show.title, anime.start_date.ok(), anime.end_date.ok(), anime.rank.ok());
//!}
>>>>>>> f153072b

#[cfg(test)]
mod test;

pub mod model;

use model::{
    fields::AnimeField,
    options::{Params, RankingType, Season},
    AnimeDetails, AnimeList, ForumBoards, ForumTopics, ListStatus, TopicDetails, User,
};

use aes_gcm::aead::{Aead, NewAead};
use aes_gcm::{Aes256Gcm, Key, Nonce};
<<<<<<< HEAD
use pkce;
=======
>>>>>>> f153072b
use rand::random;
use reqwest::{Method, StatusCode};
use serde::{Deserialize, Serialize};
use std::{
    fs::{self, File},
    io::Write,
    path::Path,
    path::PathBuf,
    str,
    time::SystemTime,
};
use tiny_http::{Response, Server};

///Exposes all of the API functions for the [MyAnimeList API](https://myanimelist.net/apiconfig/references/api/v2)
///
///**With the exception of all the manga-related funcitons which haven't been implemented yet**
///
///# Example
///```rust
/// use lib_mal::MALClient;
/// # async fn main() { 
/// let client = MALClient::new([YOUR_SECRET_HERE]).await;
/// //--do authorization stuff before accessing the funcitons--//
/// 
/// //Gets the details with all fields for Mobile Suit Gundam
/// let anime = client.get_anime_details(80, None).await.expect("Couldn't get anime details");
/// //You should actually handle the potential error
/// println!("Title: {} | Started airing: {} | Finished airing: {}", 
///     anime.show.title,
///     anime.start_date.unwrap(),
///     anime.end_date.unwrap());
/// # }
///```
pub struct MALClient {
    client_secret: String,
    dirs: PathBuf,
    access_token: String,
    client: reqwest::Client,
    caching: bool,
    pub need_auth: bool,
}

impl MALClient {
    ///Creates the client and fetches the MAL tokens from the cache if available. If `caching` is
    ///fasle or `cache_dir` is `None` the user will have to log in at the start of every session.
    ///
    ///When created client will attempt to refresh the access_token if it has expired
    pub async fn new(secret: &str, caching: bool, cache_dir: Option<PathBuf>) -> Self {
        let client = reqwest::Client::new();
        let mut will_cache = caching;
        let mut n_a = false;

        let dir = if let Some(d) = cache_dir {
            d
        } else {
            println!("No cache directory was provided, disabling caching");
            will_cache = false;
            PathBuf::new()
        };

        println!("Current path exists: {}", dir.join("tokens").exists());
        let mut token = String::new();
        if will_cache && dir.join("tokens").exists() {
            if let Ok(tokens) = fs::read(dir.join("tokens")) {
                let mut tok: Tokens = decrypt_tokens(&tokens).unwrap();
                if let Ok(n) = SystemTime::now().duration_since(SystemTime::UNIX_EPOCH) {
                    if n.as_secs() - tok.today >= tok.expires_in as u64 {
                        let params = [
                            ("grant_type", "refresh_token"),
                            ("refesh_token", &tok.refresh_token),
                        ];
                        let res = client
                            .post("https://myanimelist.net/v1/oauth2/token")
                            .form(&params)
                            .send()
                            .await
                            .expect("Unable to refresh token");
                        let new_toks: TokenResponse =
                            serde_json::from_str(&res.text().await.unwrap())
                                .expect("Unable to parse response");
                        token = new_toks.access_token.clone();
                        tok = Tokens {
                            access_token: new_toks.access_token,
                            refresh_token: new_toks.refresh_token,
                            expires_in: new_toks.expires_in,
                            today: SystemTime::now()
                                .duration_since(SystemTime::UNIX_EPOCH)
                                .unwrap()
                                .as_secs(),
                        };

                        fs::write(dir.join("tokens"), encrypt_token(tok).unwrap())
                            .expect("Unable to write token file")
                    } else {
                        token = tok.access_token;
                    }
                }
            }
        } else {
            will_cache = caching;
            n_a = true;
        }

        MALClient {
            client_secret: secret.to_owned(),
            dirs: dir,
            need_auth: n_a,
            access_token: token,
            client,
            caching: will_cache,
<<<<<<< HEAD
        };
        me
    }

    ///Returns the auth URL and code challenge which will be needed to authorize the user
    ///
    ///```rust
    /// use lib_mal::MALClient;
    /// use tokio
    ///
    /// #[tokio::main]
    /// async fn main() {
    ///     let redirect_uri = [YOUR_REDIRECT_URI_HERE];
    ///     let client = MALClient::new([YOUR_SECRET_HERE]).await;
    ///     let (url, challenge, state) = client.get_auth_parts(&redirect_uri);
    ///     println!("Go here to log in: {}", url);
    ///     client.auth(&redirect_uri, &challenge, &state).await.expect("Unable to log in");
    ///     //Auth will open an http server on port 2561 to listen for the OAuth2 callback
    /// }
    ///```
    pub fn get_auth_parts(&self, callback_url: &str) -> (String, String, String) {
        let verifier = pkce::code_verifier(128);
        let challenge = pkce::code_challenge(&verifier);
        let state = format!("bruh{}", random::<u8>());
        let url = format!("https://myanimelist.net/v1/oauth2/authorize?response_type=code&client_id={}&code_challenge={}&state={}", self.client_secret, challenge, state);
        (url, challenge, state)
    }

    ///Listens for the OAuth2 callback from MAL on `callback_url`, which is the callback url
    ///registered when obtaining the API token from MAL. Only applications with a single registered
    ///URL are supported at the moment.
    ///
    ///```rust
    /// #[tokio::main]
    /// async fn main() {
    ///     let redirect_uri = [YOUR_REDIRECT_URI_HERE];
=======
        }
        
    }


    ///Returns the auth URL and code challenge which will be needed to authorize the user.
    ///
    ///# Example
    ///
    ///```rust
    ///     use lib_mal::MALClient;
    ///
    ///     let redirect_uri = "http://localhost:2525";//<-- example uri
    ///     let client = MALClient::new([YOUR_SECRET_HERE]).await;
    ///     let (url, challenge, state) = client.get_auth_parts();
    ///     println!("Go here to log in: {}", url);
    ///     client.auth(&redirect_uri, &challenge, &state).await.expect("Unable to log in");
    /// 
    ///```
    pub fn get_auth_parts(&self) -> (String, String, String) {
        let verifier = pkce::code_verifier(128);
        let challenge = pkce::code_challenge(&verifier);
        let state = format!("bruh{}", random::<u8>());
        let url = format!("https://myanimelist.net/v1/oauth2/authorize?response_type=code&client_id={}&code_challenge={}&state={}", self.client_secret, challenge, state, );
        (url, challenge, state)
    }

    ///Listens for the OAuth2 callback from MAL on `callback_url`, which is the redirect_uri
    ///registered when obtaining the API token from MAL. Only HTTP URIs are supported right now.
    ///
    ///For now only applications with a single registered URI are supported, having more than one
    ///seems to cause issues with the MAL api itself
    ///
    ///# Example
    ///
    ///```rust
    ///     use lib_mal::MALClient;
    ///
    ///     let redirect_uri = "localhost:2525";//<-- example uri,
    ///     //appears as "http://localhost:2525" in the API settings
>>>>>>> f153072b
    ///     let client = MALClient::new([YOUR_SECRET_HERE]).await;
    ///     let (url, challenge, state) = client.get_auth_parts(&redirect_uri);
    ///     println!("Go here to log in: {}", url);
    ///     client.auth(&redirect_uri, &challenge, &state).await.expect("Unable to log in");
<<<<<<< HEAD
    ///     //Auth will open an http server on port 2561 to listen for the OAuth2 callback
    /// }
=======
    /// 
>>>>>>> f153072b
    ///```
    pub async fn auth(
        &mut self,
        callback_url: &str,
        challenge: &str,
        state: &str,
    ) -> Result<(), String> {
        let mut code = "".to_owned();
        let url = if callback_url.contains("http") {
            //server won't work if the url has the protocol in it
            callback_url
                .trim_start_matches("http://")
                .trim_start_matches("https://")
        } else {
            callback_url
        };

<<<<<<< HEAD
        let server = Server::http(callback_url).unwrap();
=======

        let server = Server::http(url).unwrap();
>>>>>>> f153072b
        for i in server.incoming_requests() {
            if !i.url().contains(&format!("state={}", state)) {
                //if the state doesn't match, discard this response
                continue;
            }
            let res_raw = i.url();
            code = res_raw
                .split_once('=')
                .unwrap()
                .1
                .split_once('&')
                .unwrap()
                .0
                .to_owned();
            let response = Response::from_string("You're logged in! You can now close this window");
            i.respond(response).unwrap();
            break;
        }

<<<<<<< HEAD
        self.get_tokens(&code, &challenge, &callback_url).await;
        Ok(())
    }

    async fn get_tokens(&mut self, code: &str, verifier: &str, redirect: &str) {
        let url = format!("http://{}", redirect);
=======
        self.get_tokens(&code, &challenge).await
    }

    async fn get_tokens(&mut self, code: &str, verifier: &str) -> Result<(), String> {
>>>>>>> f153072b
        let params = [
            ("client_id", self.client_secret.as_str()),
            ("grant_type", "authorization_code"),
            ("code_verifier", verifier),
            ("code", code),
        ];
        let rec = self
            .client
            .request(Method::POST, "https://myanimelist.net/v1/oauth2/token")
            .form(&params)
            .build()
            .unwrap();
        let res = self.client.execute(rec).await.unwrap();
        let text = res.text().await.unwrap();
<<<<<<< HEAD
        println!("bruh: {}", text);
        let tokens: TokenResponse = serde_json::from_str(&text).unwrap();
        self.access_token = tokens.access_token.clone();

        let tjson = Tokens {
            access_token: tokens.access_token,
            refresh_token: tokens.refresh_token,
            expires_in: tokens.expires_in,
            today: SystemTime::now()
                .duration_since(SystemTime::UNIX_EPOCH)
                .unwrap()
                .as_secs(),
        };
        if self.caching {
            let mut f =
                File::create(self.dirs.join("tokens")).expect("Unable to create token file");
            f.write_all(&encrypt_token(tjson).unwrap())
                .expect("Unable to write tokens");
=======
        if let Ok(tokens) = serde_json::from_str::<TokenResponse>(&text) {
            self.access_token = tokens.access_token.clone();

            let tjson = Tokens {
                access_token: tokens.access_token,
                refresh_token: tokens.refresh_token,
                expires_in: tokens.expires_in,
                today: SystemTime::now()
                    .duration_since(SystemTime::UNIX_EPOCH)
                    .unwrap()
                    .as_secs(),
            };
            if self.caching {
                let mut f =
                    File::create(self.dirs.join("tokens")).expect("Unable to create token file");
                f.write_all(&encrypt_token(tjson).unwrap())
                    .expect("Unable to write tokens");
            }
            Ok(())
        }else {
            Err(text) 
>>>>>>> f153072b
        }
    }

    ///Sends a get request to the specified URL with the appropriate auth header
    async fn do_request(&self, url: String) -> Result<String, String> {
        match self
            .client
            .get(url)
            .bearer_auth(&self.access_token)
            .send()
            .await
        {
            Ok(res) => Ok(res.text().await.unwrap()),
            Err(e) => Err(format!("{}", e)),
        }
    }

    ///Sends a put request to the specified URL with the appropriate auth header and
    ///form encoded parameters
    async fn do_request_forms(
        &self,
        url: String,
        params: Vec<(&str, String)>,
    ) -> Result<String, String> {
        match self
            .client
            .put(url)
            .bearer_auth(&self.access_token)
            .form(&params)
            .send()
            .await
        {
            Ok(res) => Ok(res.text().await.unwrap()),
            Err(e) => Err(format!("{}", e)),
        }
    }

    ///Tries to parse a JSON response string into the type provided in the `::<>` turbofish
    fn parse_response<'a, T: Serialize + Deserialize<'a>>(
        &self,
        res: &'a str,
    ) -> Result<T, String> {
        match serde_json::from_str::<T>(res) {
            Ok(v) => Ok(v),
            Err(e) => Err(format!("{}", e)),
        }
    }

    //Begin API functions

    //--Anime functions--//
    ///Gets a list of anime based on the query string provided
    ///`limit` defaults to 100 if `None`
    pub async fn get_anime_list(
        &self,
        query: &str,
        limit: Option<u8>,
    ) -> Result<AnimeList, String> {
        let url = format!(
            "https://api.myanimelist.net/v2/anime?q={}&limit={}",
            query,
            limit.unwrap_or(100)
        );
        let res = self.do_request(url).await?;
        self.parse_response(&res)
    }

    ///Gets the deatils for an anime by the show's ID.
    ///Only returns the fields specified in the `fields` parameter
    ///
    ///Returns all fields when supplied `None`
    pub async fn get_anime_details(
        &self,
        id: u32,
        fields: Option<Vec<AnimeField>>,
    ) -> Result<AnimeDetails, String> {
        let url = if let Some(f) = fields {
            format!(
                "https://api.myanimelist.net/v2/anime/{}?fields={}",
                id,
                f.iter()
                    .map(|v| v.to_string())
                    .collect::<Vec<String>>()
                    .join(",")
            )
        } else {
            format!(
                "https://api.myanimelist.net/v2/anime/{}?fields={}",
                id,
                AnimeField::ALL
            )
        };
        match self
            .client
            .get(url)
            .bearer_auth(&self.access_token)
            .send()
            .await
        {
            Ok(res) => Ok(serde_json::from_str(&res.text().await.unwrap()).unwrap()),
            Err(e) => Err(format!("{}", e)),
        }
    }

    ///Gets a list of anime ranked by `RankingType`
    ///
    ///`limit` defaults to the max of 100 when `None`
    pub async fn get_anime_ranking(
        &self,
        ranking_type: RankingType,
        limit: Option<u8>,
    ) -> Result<AnimeList, String> {
        let url = format!(
            "https://api.myanimelist.net/v2/anime/ranking?ranking_type={}&limit={}",
            ranking_type,
            limit.unwrap_or(100)
        );
        let res = self.do_request(url).await?;
        Ok(serde_json::from_str(&res).unwrap())
    }

    ///Gets the anime for a given season in a given year
    ///
    ///`limit` defaults to the max of 100 when `None`
    pub async fn get_seasonal_anime(
        &self,
        season: Season,
        year: u32,
        limit: Option<u8>,
    ) -> Result<AnimeList, String> {
        let url = format!(
            "https://api.myanimelist.net/v2/anime/season/{}/{}?limit={}",
            year,
            season,
            limit.unwrap_or(100)
        );
        let res = self.do_request(url).await?;
        self.parse_response(&res)
    }

    ///Returns the suggested anime for the current user. Can return an empty list if the user has
    ///no suggestions.
    pub async fn get_suggested_anime(&self, limit: Option<u8>) -> Result<AnimeList, String> {
        let url = format!(
            "https://api.myanimelist.net/v2/anime/suggestions?limit={}",
            limit.unwrap_or(100)
        );
        let res = self.do_request(url).await?;
        self.parse_response(&res)
    }

    //--User anime list functions--//

    ///Adds an anime to the list, or updates the element if it already exists
    pub async fn update_user_anime_status<T: Params>(
        &self,
        id: u32,
        update: T,
    ) -> Result<ListStatus, String> {
        let params = update.get_params();
        let url = format!("https://api.myanimelist.net/v2/anime/{}/my_list_status", id);
        let res = self.do_request_forms(url, params).await?;
        println!("{}", res);
        self.parse_response(&res)
    }

    ///Returns the user's full anime list as an `AnimeList` struct.
    ///If the request fails for any reason, an `Err` object with a string describing the error is returned instead
    pub async fn get_user_anime_list(&self) -> Result<AnimeList, String> {
        let url = "https://api.myanimelist.net/v2/users/@me/animelist?fields=list_status&limit=4";
        let res = self.do_request(url.to_owned()).await?;

        Ok(serde_json::from_str(&res).unwrap())
    }

    ///Deletes the anime with `id` from the user's anime list
    ///
    ///Returns 404 if the id isn't in the list.
    pub async fn delete_anime_list_item(&self, id: u32) -> Result<(), String> {
        let url = format!("https://api.myanimelist.net/v2/anime/{}/my_list_status", id);
        let res = self
            .client
            .delete(url)
            .bearer_auth(&self.access_token)
            .send()
            .await;
        match res {
            Ok(r) => {
                if r.status() == StatusCode::NOT_FOUND {
                    Err(format!("Anime {} not found", id))
                } else {
                    Ok(())
                }
            }
            Err(e) => Err(format!("{}", e)),
        }
    }

    //--Forum functions--//

    ///Returns a vector of `HashMap`s that represent all the forum boards on MAL
    pub async fn get_forum_boards(&self) -> Result<ForumBoards, String> {
        let res = self
            .do_request("https://api.myanimelist.net/v2/forum/boards".to_owned())
            .await?;
        self.parse_response(&res)
    }

    pub async fn get_forum_topic_detail(
        &self,
        topic_id: u32,
        limit: Option<u8>,
    ) -> Result<TopicDetails, String> {
        let url = format!(
            "https://api.myanimelist.net/v2/forum/topic/{}?limit={}",
            topic_id,
            limit.unwrap_or(100)
        );
        let res = self.do_request(url).await?;
        self.parse_response(&res)
    }

    pub async fn get_forum_topics(
        &self,
        board_id: Option<u32>,
        subboard_id: Option<u32>,
        query: Option<String>,
        topic_user_name: Option<String>,
        user_name: Option<String>,
        limit: Option<u32>,
    ) -> Result<ForumTopics, String> {
        let params = {
            let mut tmp = vec![];
            if let Some(bid) = board_id {
                tmp.push(format!("board_id={}", bid));
            }
            if let Some(bid) = subboard_id {
                tmp.push(format!("subboard_id={}", bid));
            }
            if let Some(bid) = query {
                tmp.push(format!("q={}", bid));
            }
            if let Some(bid) = topic_user_name {
                tmp.push(format!("topic_user_name={}", bid));
            }
            if let Some(bid) = user_name {
                tmp.push(format!("user_name={}", bid));
            }
            tmp.push(format!("limit={}", limit.unwrap_or(100)));
            tmp.join(",")
        };
        let url = format!("https://api.myanimelist.net/v2/forum/topics?{}", params);
        let res = self.do_request(url).await?;
        self.parse_response(&res)
    }

    ///Gets the details for the current user
    ///
    ///`fields` defaults to `anime_statistics` if `None`
    pub async fn get_my_user_info(&self, fields: Option<&str>) -> Result<User, String> {
        let url = format!(
            "https://api.myanimelist.net/v2/users/@me?fields={}",
            fields.unwrap_or("anime_statistics")
        );
        let res = self.do_request(url).await?;
        self.parse_response(&res)
    }
}

fn encrypt_token(toks: Tokens) -> Result<Vec<u8>, ()> {
    let key = Key::from_slice(b"one two three four five six seve");
    let cypher = Aes256Gcm::new(&key);
    let nonce = Nonce::from_slice(b"but the eart");
    let plain = serde_json::to_vec(&toks).unwrap();
    let res = cypher.encrypt(nonce, plain.as_ref()).unwrap();
    Ok(res)
}

<<<<<<< HEAD
fn decrypt_tokens(raw: &Vec<u8>) -> Result<Tokens, ()> {
=======
fn decrypt_tokens(raw: &[u8]) -> Result<Tokens, ()> {
>>>>>>> f153072b
    let key = Key::from_slice(b"one two three four five six seve");
    let cypher = Aes256Gcm::new(&key);
    let nonce = Nonce::from_slice(b"but the eart");
    let plain = cypher
        .decrypt(nonce, raw.as_ref())
        .expect("Couldn't decrypt");
    let text = String::from_utf8(plain).unwrap();
    Ok(serde_json::from_str(&text).expect("couldn't parse decrypted tokens"))
}

#[derive(Deserialize, Debug)]
struct TokenResponse {
    token_type: String,
    expires_in: u32,
    access_token: String,
    refresh_token: String,
}

#[derive(Serialize, Deserialize, Debug)]
struct Tokens {
    access_token: String,
    refresh_token: String,
    expires_in: u32,
    today: u64,
}

#[derive(Serialize, Deserialize, Debug)]
pub struct APIError {
    pub error: String,
    pub message: String,
}<|MERGE_RESOLUTION|>--- conflicted
+++ resolved
@@ -1,8 +1,5 @@
-<<<<<<< HEAD
-//! TODO: Write module documentation
-=======
-//! ## Quick Start 
-//! To use `lib-mal` you will need an API key from [MyAnimeList.net](https://myanimelist.net), and a callback URL. An example of how to use `lib-mal` might look like this: 
+//! ## Quick Start
+//! To use `lib-mal` you will need an API key from [MyAnimeList.net](https://myanimelist.net), and a callback URL. An example of how to use `lib-mal` might look like this:
 //!
 //! ```rust
 //! use lib_mal::MALClient;
@@ -11,7 +8,7 @@
 //!
 //! #[tokio::main]
 //! async fn main(){
-//!     //this has to exactly match a URI that's been registered with the MAL api 
+//!     //this has to exactly match a URI that's been registered with the MAL api
 //!     let redirect = [YOUR_REDIRECT_URI_HERE];
 //!     //the MALClient will attempt to refresh the cached access_token, if applicable
 //!     let client = MALClient::new([YOUR_SECRET_HERE]).await;
@@ -23,10 +20,9 @@
 //!     //once the user is authorized, the API should be usable
 //!     //this will get the details, including all fields, for Mobile Suit Gundam
 //!     let anime = client.get_anime_details(80, None).await.expect("Couldn't get anime details");
-//!     //because so many fields are optional, a lot of the members of lib_mal::model::AnimeDetails are `Option`s 
+//!     //because so many fields are optional, a lot of the members of lib_mal::model::AnimeDetails are `Option`s
 //!     println!("{}: started airing on {}, ended on {}, ranked #{}", anime.show.title, anime.start_date.ok(), anime.end_date.ok(), anime.rank.ok());
 //!}
->>>>>>> f153072b
 
 #[cfg(test)]
 mod test;
@@ -41,10 +37,6 @@
 
 use aes_gcm::aead::{Aead, NewAead};
 use aes_gcm::{Aes256Gcm, Key, Nonce};
-<<<<<<< HEAD
-use pkce;
-=======
->>>>>>> f153072b
 use rand::random;
 use reqwest::{Method, StatusCode};
 use serde::{Deserialize, Serialize};
@@ -65,14 +57,14 @@
 ///# Example
 ///```rust
 /// use lib_mal::MALClient;
-/// # async fn main() { 
+/// # async fn main() {
 /// let client = MALClient::new([YOUR_SECRET_HERE]).await;
 /// //--do authorization stuff before accessing the funcitons--//
-/// 
+///
 /// //Gets the details with all fields for Mobile Suit Gundam
 /// let anime = client.get_anime_details(80, None).await.expect("Couldn't get anime details");
 /// //You should actually handle the potential error
-/// println!("Title: {} | Started airing: {} | Finished airing: {}", 
+/// println!("Title: {} | Started airing: {} | Finished airing: {}",
 ///     anime.show.title,
 ///     anime.start_date.unwrap(),
 ///     anime.end_date.unwrap());
@@ -155,48 +147,8 @@
             access_token: token,
             client,
             caching: will_cache,
-<<<<<<< HEAD
-        };
-        me
-    }
-
-    ///Returns the auth URL and code challenge which will be needed to authorize the user
-    ///
-    ///```rust
-    /// use lib_mal::MALClient;
-    /// use tokio
-    ///
-    /// #[tokio::main]
-    /// async fn main() {
-    ///     let redirect_uri = [YOUR_REDIRECT_URI_HERE];
-    ///     let client = MALClient::new([YOUR_SECRET_HERE]).await;
-    ///     let (url, challenge, state) = client.get_auth_parts(&redirect_uri);
-    ///     println!("Go here to log in: {}", url);
-    ///     client.auth(&redirect_uri, &challenge, &state).await.expect("Unable to log in");
-    ///     //Auth will open an http server on port 2561 to listen for the OAuth2 callback
-    /// }
-    ///```
-    pub fn get_auth_parts(&self, callback_url: &str) -> (String, String, String) {
-        let verifier = pkce::code_verifier(128);
-        let challenge = pkce::code_challenge(&verifier);
-        let state = format!("bruh{}", random::<u8>());
-        let url = format!("https://myanimelist.net/v1/oauth2/authorize?response_type=code&client_id={}&code_challenge={}&state={}", self.client_secret, challenge, state);
-        (url, challenge, state)
-    }
-
-    ///Listens for the OAuth2 callback from MAL on `callback_url`, which is the callback url
-    ///registered when obtaining the API token from MAL. Only applications with a single registered
-    ///URL are supported at the moment.
-    ///
-    ///```rust
-    /// #[tokio::main]
-    /// async fn main() {
-    ///     let redirect_uri = [YOUR_REDIRECT_URI_HERE];
-=======
-        }
-        
-    }
-
+        }
+    }
 
     ///Returns the auth URL and code challenge which will be needed to authorize the user.
     ///
@@ -210,7 +162,7 @@
     ///     let (url, challenge, state) = client.get_auth_parts();
     ///     println!("Go here to log in: {}", url);
     ///     client.auth(&redirect_uri, &challenge, &state).await.expect("Unable to log in");
-    /// 
+    ///
     ///```
     pub fn get_auth_parts(&self) -> (String, String, String) {
         let verifier = pkce::code_verifier(128);
@@ -233,17 +185,11 @@
     ///
     ///     let redirect_uri = "localhost:2525";//<-- example uri,
     ///     //appears as "http://localhost:2525" in the API settings
->>>>>>> f153072b
     ///     let client = MALClient::new([YOUR_SECRET_HERE]).await;
     ///     let (url, challenge, state) = client.get_auth_parts(&redirect_uri);
     ///     println!("Go here to log in: {}", url);
     ///     client.auth(&redirect_uri, &challenge, &state).await.expect("Unable to log in");
-<<<<<<< HEAD
-    ///     //Auth will open an http server on port 2561 to listen for the OAuth2 callback
-    /// }
-=======
-    /// 
->>>>>>> f153072b
+    ///
     ///```
     pub async fn auth(
         &mut self,
@@ -261,12 +207,7 @@
             callback_url
         };
 
-<<<<<<< HEAD
-        let server = Server::http(callback_url).unwrap();
-=======
-
         let server = Server::http(url).unwrap();
->>>>>>> f153072b
         for i in server.incoming_requests() {
             if !i.url().contains(&format!("state={}", state)) {
                 //if the state doesn't match, discard this response
@@ -286,19 +227,10 @@
             break;
         }
 
-<<<<<<< HEAD
-        self.get_tokens(&code, &challenge, &callback_url).await;
-        Ok(())
-    }
-
-    async fn get_tokens(&mut self, code: &str, verifier: &str, redirect: &str) {
-        let url = format!("http://{}", redirect);
-=======
         self.get_tokens(&code, &challenge).await
     }
 
     async fn get_tokens(&mut self, code: &str, verifier: &str) -> Result<(), String> {
->>>>>>> f153072b
         let params = [
             ("client_id", self.client_secret.as_str()),
             ("grant_type", "authorization_code"),
@@ -313,26 +245,6 @@
             .unwrap();
         let res = self.client.execute(rec).await.unwrap();
         let text = res.text().await.unwrap();
-<<<<<<< HEAD
-        println!("bruh: {}", text);
-        let tokens: TokenResponse = serde_json::from_str(&text).unwrap();
-        self.access_token = tokens.access_token.clone();
-
-        let tjson = Tokens {
-            access_token: tokens.access_token,
-            refresh_token: tokens.refresh_token,
-            expires_in: tokens.expires_in,
-            today: SystemTime::now()
-                .duration_since(SystemTime::UNIX_EPOCH)
-                .unwrap()
-                .as_secs(),
-        };
-        if self.caching {
-            let mut f =
-                File::create(self.dirs.join("tokens")).expect("Unable to create token file");
-            f.write_all(&encrypt_token(tjson).unwrap())
-                .expect("Unable to write tokens");
-=======
         if let Ok(tokens) = serde_json::from_str::<TokenResponse>(&text) {
             self.access_token = tokens.access_token.clone();
 
@@ -352,9 +264,8 @@
                     .expect("Unable to write tokens");
             }
             Ok(())
-        }else {
-            Err(text) 
->>>>>>> f153072b
+        } else {
+            Err(text)
         }
     }
 
@@ -633,11 +544,7 @@
     Ok(res)
 }
 
-<<<<<<< HEAD
-fn decrypt_tokens(raw: &Vec<u8>) -> Result<Tokens, ()> {
-=======
 fn decrypt_tokens(raw: &[u8]) -> Result<Tokens, ()> {
->>>>>>> f153072b
     let key = Key::from_slice(b"one two three four five six seve");
     let cypher = Aes256Gcm::new(&key);
     let nonce = Nonce::from_slice(b"but the eart");

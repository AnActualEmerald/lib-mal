--- conflicted
+++ resolved
@@ -108,7 +108,7 @@
         me
     }
 
-<<<<<<< HEAD
+
     ///Returns the auth URL and code challenge which will be needed to authorize the user.
     ///
     ///# Example
@@ -144,48 +144,10 @@
     ///
     ///     let redirect_uri = "localhost:2525";//<-- example uri,
     ///     //appears as "http://localhost:2525" in the API settings
-=======
-    ///Returns the auth URL and code challenge which will be needed to authorize the user
-    ///
-    ///```rust
-    /// use lib_mal::MALClient;
-    /// use tokio
-    ///
-    /// #[tokio::main]
-    /// async fn main() {
-    ///     let redirect_uri = [YOUR_REDIRECT_URI_HERE];
     ///     let client = MALClient::new([YOUR_SECRET_HERE]).await;
     ///     let (url, challenge, state) = client.get_auth_parts(&redirect_uri);
     ///     println!("Go here to log in: {}", url);
     ///     client.auth(&redirect_uri, &challenge, &state).await.expect("Unable to log in");
-    ///     //Auth will open an http server on port 2561 to listen for the OAuth2 callback
-    /// }
-    ///```
-    pub fn get_auth_parts(&self, callback_url: &str) -> (String, String, String) {
-        let verifier = pkce::code_verifier(128);
-        let challenge = pkce::code_challenge(&verifier);
-        let state = format!("bruh{}", random::<u8>());
-        let url = format!("https://myanimelist.net/v1/oauth2/authorize?response_type=code&client_id={}&code_challenge={}&redirect_uri={}&state={}", self.client_secret, challenge, callback_url, state);
-        (url, challenge, state)
-    }
-
-    ///Listens for the OAuth2 callback from MAL on `callback_url`, which is the callback url
-    ///registered when obtaining the API token from MAL. Only applications with a single registered
-    ///URL are supported at the moment.
-    ///
-    ///```rust
-    /// #[tokio::main]
-    /// async fn main() {
-    ///     let redirect_uri = [YOUR_REDIRECT_URI_HERE];
->>>>>>> 7e244c38
-    ///     let client = MALClient::new([YOUR_SECRET_HERE]).await;
-    ///     let (url, challenge, state) = client.get_auth_parts(&redirect_uri);
-    ///     println!("Go here to log in: {}", url);
-    ///     client.auth(&redirect_uri, &challenge, &state).await.expect("Unable to log in");
-<<<<<<< HEAD
-=======
-    ///     //Auth will open an http server on port 2561 to listen for the OAuth2 callback
->>>>>>> 7e244c38
     /// }
     ///```
     pub async fn auth(
@@ -204,11 +166,8 @@
             callback_url
         };
 
-<<<<<<< HEAD
+
         let server = Server::http(url).unwrap();
-=======
-        let server = Server::http(callback_url).unwrap();
->>>>>>> 7e244c38
         for i in server.incoming_requests() {
             if !i.url().contains(&format!("state={}", state)) {
                 //if the state doesn't match, discard this response

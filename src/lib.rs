//! ## Quick Start
//! To use `lib-mal` you will need an API key from [MyAnimeList.net](https://myanimelist.net), and a callback URL. An example of how to use `lib-mal` might look like this:
//!
//! ```no_run
<<<<<<< HEAD
//! use lib_mal::ClientBuilder;
//! use std::path::PathBuf;
//! use lib_mal::MALError;
//!
//!  async fn test() -> Result<(), MALError>{
//!     //this has to exactly match a URI that's been registered with the MAL api
//!     let redirect = "[YOUR_REDIRECT_URI_HERE]";
//!     //the MALClient will attempt to refresh the cached access_token, if applicable
//!     let mut client = ClientBuilder::new().secret("[YOUR_SECRET_HERE]".to_string()).caching(true).cache_dir(PathBuf::from("[SOME_CACHE_DIR]")).build_with_refresh().await?;
=======
//! use lib_mal::MALClient;
//! use std::path::PathBuf;
//! # use lib_mal::MALError;
//!
//! # async fn test() -> Result<(), MALError>{
//!     //this has to exactly match a URI that's been registered with the MAL api
//!     let redirect = "[YOUR_REDIRECT_URI_HERE]";
//!     //the MALClient will attempt to refresh the cached access_token, if applicable
//!     let mut client = MALClient::init("[YOUR_SECRET_HERE]", true, Some(PathBuf::from("[SOME_CACHE_DIR]"))).await;
>>>>>>> 988d3316
//!     let (auth_url, challenge, state) = client.get_auth_parts();
//!     //the user will have to have access to a browser in order to log in and give your application permission
//!     println!("Go here to log in :) -> {}", auth_url);
//!     //once the user has the URL, be sure to call client.auth to listen for the callback and complete the OAuth2 handshake
//!     client.auth(&redirect, &challenge, &state).await?;
//!     //once the user is authorized, the API should be usable
//!     //this will get the details, including all fields, for Mobile Suit Gundam
//!     let anime = client.get_anime_details(80, None).await?;
//!     //because so many fields are optional, a lot of the members of lib_mal::model::AnimeDetails are `Option`s
//!     println!("{}: started airing on {}, ended on {}, ranked #{}", anime.show.title, anime.start_date.unwrap(), anime.end_date.unwrap(), anime.rank.unwrap());
<<<<<<< HEAD
//!     Ok(())
//!}
//!```
=======
//!     # Ok(())
//!# }
>>>>>>> 988d3316

#[cfg(test)]
mod test;

mod builder;
mod client;
pub mod model;

<<<<<<< HEAD
pub use builder::ClientBuilder;
pub use client::MALClient;
=======
use model::{
    fields::AnimeFields,
    options::{Params, RankingType, Season},
    AnimeDetails, AnimeList, ForumBoards, ForumTopics, ListStatus, TopicDetails, User,
};
>>>>>>> 988d3316

use serde::{Deserialize, Serialize};
<<<<<<< HEAD
use std::fmt::Display;

#[derive(Serialize, Deserialize, Debug)]
pub struct MALError {
    pub error: String,
    pub message: Option<String>,
    pub info: Option<String>,
}

impl Display for MALError {
    fn fmt(&self, f: &mut std::fmt::Formatter<'_>) -> std::fmt::Result {
        write!(
            f,
            "Error: {} Message: {} Info: {}",
            self.error,
            self.message.as_ref().unwrap_or(&"None".to_string()),
            self.info.as_ref().unwrap_or(&"None".to_string())
        )
=======
use std::{
    fmt::Display,
    fs::{self, File},
    io::Write,
    path::PathBuf,
    str,
    time::SystemTime,
};
use tiny_http::{Response, Server};

///Exposes all of the API functions for the [MyAnimeList API](https://myanimelist.net/apiconfig/references/api/v2)
///
///**With the exception of all the manga-related functions which haven't been implemented yet**
///
///# Example
///```no_run
/// use lib_mal::MALClient;
/// # use lib_mal::MALError;
/// # async fn test() -> Result<(), MALError> {
/// let client = MALClient::init("[YOUR_SECRET_HERE]", false, None).await;
/// //--do authorization stuff before accessing the functions--//
///
/// //Gets the details with all fields for Mobile Suit Gundam
/// let anime = client.get_anime_details(80, None).await?;
/// //You should actually handle the potential error
/// println!("Title: {} | Started airing: {} | Finished airing: {}",
///     anime.show.title,
///     anime.start_date.unwrap(),
///     anime.end_date.unwrap());
/// # Ok(())
/// # }
///```
pub struct MALClient {
    client_secret: String,
    dirs: PathBuf,
    access_token: String,
    client: reqwest::Client,
    caching: bool,
    pub need_auth: bool,
}

impl MALClient {
    ///Creates the client and fetches the MAL tokens from the cache if available. If `caching` is
    ///false or `cache_dir` is `None` the user will have to log in at the start of every session.
    ///
    ///When created client will attempt to refresh the access_token if it has expired
    pub async fn init(secret: &str, caching: bool, cache_dir: Option<PathBuf>) -> Self {
        let client = reqwest::Client::new();
        let mut will_cache = caching;
        let mut n_a = false;

        let dir = if let Some(d) = cache_dir {
            d
        } else {
            println!("No cache directory was provided, disabling caching");
            will_cache = false;
            PathBuf::new()
        };

        let mut token = String::new();
        if will_cache && dir.join("tokens").exists() {
            if let Ok(tokens) = fs::read(dir.join("tokens")) {
                let mut tok: Tokens = decrypt_tokens(&tokens).unwrap();
                if let Ok(n) = SystemTime::now().duration_since(SystemTime::UNIX_EPOCH) {
                    if n.as_secs() - tok.today >= tok.expires_in as u64 {
                        let params = [
                            ("grant_type", "refresh_token"),
                            ("refesh_token", &tok.refresh_token),
                        ];
                        let res = client
                            .post("https://myanimelist.net/v1/oauth2/token")
                            .form(&params)
                            .send()
                            .await
                            .expect("Unable to refresh token");
                        let new_toks: TokenResponse =
                            serde_json::from_str(&res.text().await.unwrap())
                                .expect("Unable to parse response");
                        token = new_toks.access_token.clone();
                        tok = Tokens {
                            access_token: new_toks.access_token,
                            refresh_token: new_toks.refresh_token,
                            expires_in: new_toks.expires_in,
                            today: SystemTime::now()
                                .duration_since(SystemTime::UNIX_EPOCH)
                                .unwrap()
                                .as_secs(),
                        };

                        fs::write(dir.join("tokens"), encrypt_token(tok))
                            .expect("Unable to write token file")
                    } else {
                        token = tok.access_token;
                    }
                }
            }
        } else {
            will_cache = caching;
            n_a = true;
        }

        MALClient {
            client_secret: secret.to_owned(),
            dirs: dir,
            need_auth: n_a,
            access_token: token,
            client,
            caching: will_cache,
        }
    }

    ///Creates a client using provided token. Caching is disable by default.
    ///
    ///A client created this way can't authenticate the user if needed because it lacks a
    ///`client_secret`
    pub fn with_access_token(token: &str) -> Self {
        MALClient {
            client_secret: String::new(),
            need_auth: false,
            dirs: PathBuf::new(),
            access_token: token.to_owned(),
            client: reqwest::Client::new(),
            caching: false,
        }
    }

    ///Sets the directory the client will use for the token cache
    pub fn set_cache_dir(&mut self, dir: PathBuf) {
        self.dirs = dir;
    }

    ///Sets wether the client will cache or not
    pub fn set_caching(&mut self, caching: bool) {
        self.caching = caching;
    }

    ///Returns the auth URL and code challenge which will be needed to authorize the user.
    ///
    ///# Example
    ///
    ///```no_run
    ///     use lib_mal::MALClient;
    ///     # use  lib_mal::MALError;
    ///     # async fn test() -> Result<(), MALError> {
    ///     let redirect_uri = "http://localhost:2525";//<-- example uri
    ///     let mut client = MALClient::init("[YOUR_SECRET_HERE]", false, None).await;
    ///     let (url, challenge, state) = client.get_auth_parts();
    ///     println!("Go here to log in: {}", url);
    ///     client.auth(&redirect_uri, &challenge, &state).await?;
    ///     # Ok(())
    ///     # }
    ///```
    pub fn get_auth_parts(&self) -> (String, String, String) {
        let verifier = pkce::code_verifier(128);
        let challenge = pkce::code_challenge(&verifier);
        let state = format!("bruh{}", random::<u8>());
        let url = format!("https://myanimelist.net/v1/oauth2/authorize?response_type=code&client_id={}&code_challenge={}&state={}", self.client_secret, challenge, state, );
        (url, challenge, state)
    }

    ///Listens for the OAuth2 callback from MAL on `callback_url`, which is the redirect_uri
    ///registered when obtaining the API token from MAL. Only HTTP URIs are supported right now.
    ///
    ///For now only applications with a single registered URI are supported, having more than one
    ///seems to cause issues with the MAL api itself
    ///
    ///# Example
    ///
    ///```no_run
    ///     use lib_mal::MALClient;
    ///     # use lib_mal::MALError;
    ///     # async fn test() -> Result<(), MALError> {
    ///     let redirect_uri = "localhost:2525";//<-- example uri,
    ///     //appears as "http://localhost:2525" in the API settings
    ///     let mut client = MALClient::init("[YOUR_SECRET_HERE]", false, None).await;
    ///     let (url, challenge, state) = client.get_auth_parts();
    ///     println!("Go here to log in: {}", url);
    ///     client.auth(&redirect_uri, &challenge, &state).await?;
    ///     # Ok(())
    ///     # }
    ///
    ///```
    pub async fn auth(
        &mut self,
        callback_url: &str,
        challenge: &str,
        state: &str,
    ) -> Result<(), MALError> {
        let mut code = "".to_owned();
        let url = if callback_url.contains("http") {
            //server won't work if the url has the protocol in it
            callback_url
                .trim_start_matches("http://")
                .trim_start_matches("https://")
        } else {
            callback_url
        };

        let server = Server::http(url).unwrap();
        for i in server.incoming_requests() {
            if !i.url().contains(&format!("state={}", state)) {
                //if the state doesn't match, discard this response
                continue;
            }
            let res_raw = i.url();
            code = res_raw
                .split_once('=')
                .unwrap()
                .1
                .split_once('&')
                .unwrap()
                .0
                .to_owned();
            let response = Response::from_string("You're logged in! You can now close this window");
            i.respond(response).unwrap();
            break;
        }

        self.get_tokens(&code, challenge).await
    }

    async fn get_tokens(&mut self, code: &str, verifier: &str) -> Result<(), MALError> {
        let params = [
            ("client_id", self.client_secret.as_str()),
            ("grant_type", "authorization_code"),
            ("code_verifier", verifier),
            ("code", code),
        ];
        let rec = self
            .client
            .request(Method::POST, "https://myanimelist.net/v1/oauth2/token")
            .form(&params)
            .build()
            .unwrap();
        let res = self.client.execute(rec).await.unwrap();
        let text = res.text().await.unwrap();
        if let Ok(tokens) = serde_json::from_str::<TokenResponse>(&text) {
            self.access_token = tokens.access_token.clone();

            let tjson = Tokens {
                access_token: tokens.access_token,
                refresh_token: tokens.refresh_token,
                expires_in: tokens.expires_in,
                today: SystemTime::now()
                    .duration_since(SystemTime::UNIX_EPOCH)
                    .unwrap()
                    .as_secs(),
            };
            if self.caching {
                let mut f =
                    File::create(self.dirs.join("tokens")).expect("Unable to create token file");
                f.write_all(&encrypt_token(tjson))
                    .expect("Unable to write tokens");
            }
            Ok(())
        } else {
            Err(MALError::new("Unable to get tokends", "None", text))
        }
    }

    ///Sends a get request to the specified URL with the appropriate auth header
    async fn do_request(&self, url: String) -> Result<String, MALError> {
        match self
            .client
            .get(url)
            .bearer_auth(&self.access_token)
            .send()
            .await
        {
            Ok(res) => Ok(res.text().await.unwrap()),
            Err(e) => Err(MALError::new(
                "Unable to send request",
                &format!("{}", e),
                None,
            )),
        }
    }

    ///Sends a put request to the specified URL with the appropriate auth header and
    ///form encoded parameters
    async fn do_request_forms(
        &self,
        url: String,
        params: Vec<(&str, String)>,
    ) -> Result<String, MALError> {
        match self
            .client
            .put(url)
            .bearer_auth(&self.access_token)
            .form(&params)
            .send()
            .await
        {
            Ok(res) => Ok(res.text().await.unwrap()),
            Err(e) => Err(MALError::new(
                "Unable to send request",
                &format!("{}", e),
                None,
            )),
        }
    }

    ///Tries to parse a JSON response string into the type provided in the `::<>` turbofish
    fn parse_response<'a, T: Serialize + Deserialize<'a>>(
        &self,
        res: &'a str,
    ) -> Result<T, MALError> {
        match serde_json::from_str::<T>(res) {
            Ok(v) => Ok(v),
            Err(_) => Err(match serde_json::from_str::<MALError>(res) {
                Ok(o) => o,
                Err(e) => MALError::new(
                    "Unable to parse response",
                    &format!("{}", e),
                    res.to_string(),
                ),
            }),
        }
    }

    ///Returns the current access token. Intended mostly for debugging.
    pub fn get_access_token(&self) -> &str {
        &self.access_token
    }

    //Begin API functions

    //--Anime functions--//
    ///Gets a list of anime based on the query string provided
    ///`limit` defaults to 100 if `None`
    pub async fn get_anime_list(
        &self,
        query: &str,
        limit: Option<u8>,
    ) -> Result<AnimeList, MALError> {
        let url = format!(
            "https://api.myanimelist.net/v2/anime?q={}&limit={}",
            query,
            limit.unwrap_or(100)
        );
        let res = self.do_request(url).await?;
        self.parse_response(&res)
    }

    ///Gets the details for an anime by the show's ID.
    ///Only returns the fields specified in the `fields` parameter
    ///
    ///Returns all fields when supplied `None`
    ///
    ///# Example
    ///
    ///```no_run
    /// use lib_mal::model::fields::AnimeFields;
    /// # use lib_mal::{MALError, MALClient};
    /// # async fn test() -> Result<(), MALError> {
    /// # let client = MALClient::init("[YOUR_SECRET_HERE]", false, None).await;
    /// //returns an AnimeDetails struct with just the Rank, Mean, and Studio data for Mobile Suit Gundam
    /// let res = client.get_anime_details(80, AnimeFields::Rank | AnimeFields::Mean | AnimeFields::Studios).await?;
    /// # Ok(())
    /// # }
    ///
    ///```
    ///
    pub async fn get_anime_details<T: Into<Option<AnimeFields>>>(
        &self,
        id: u32,
        fields: T,
    ) -> Result<AnimeDetails, MALError> {
        let url = if let Some(f) = fields.into() {
            format!("https://api.myanimelist.net/v2/anime/{}?fields={}", id, f)
        } else {
            format!(
                "https://api.myanimelist.net/v2/anime/{}?fields={}",
                id,
                AnimeFields::ALL
            )
        };
        let res = self.do_request(url).await?;
        self.parse_response(&res)
    }

    ///Gets a list of anime ranked by `RankingType`
    ///
    ///`limit` defaults to the max of 100 when `None`
    pub async fn get_anime_ranking(
        &self,
        ranking_type: RankingType,
        limit: Option<u8>,
    ) -> Result<AnimeList, MALError> {
        let url = format!(
            "https://api.myanimelist.net/v2/anime/ranking?ranking_type={}&limit={}",
            ranking_type,
            limit.unwrap_or(100)
        );
        let res = self.do_request(url).await?;
        Ok(serde_json::from_str(&res).unwrap())
    }

    ///Gets the anime for a given season in a given year
    ///
    ///`limit` defaults to the max of 100 when `None`
    pub async fn get_seasonal_anime(
        &self,
        season: Season,
        year: u32,
        limit: Option<u8>,
    ) -> Result<AnimeList, MALError> {
        let url = format!(
            "https://api.myanimelist.net/v2/anime/season/{}/{}?limit={}",
            year,
            season,
            limit.unwrap_or(100)
        );
        let res = self.do_request(url).await?;
        self.parse_response(&res)
    }

    ///Returns the suggested anime for the current user. Can return an empty list if the user has
    ///no suggestions.
    pub async fn get_suggested_anime(&self, limit: Option<u8>) -> Result<AnimeList, MALError> {
        let url = format!(
            "https://api.myanimelist.net/v2/anime/suggestions?limit={}",
            limit.unwrap_or(100)
        );
        let res = self.do_request(url).await?;
        self.parse_response(&res)
    }

    //--User anime list functions--//

    ///Adds an anime to the list, or updates the element if it already exists
    pub async fn update_user_anime_status<T: Params>(
        //this doesn't have to be generic
        &self,
        id: u32,
        update: T,
    ) -> Result<ListStatus, MALError> {
        let params = update.get_params();
        let url = format!("https://api.myanimelist.net/v2/anime/{}/my_list_status", id);
        let res = self.do_request_forms(url, params).await?;
        self.parse_response(&res)
    }

    ///Returns the user's full anime list as an `AnimeList` struct.
    pub async fn get_user_anime_list(&self) -> Result<AnimeList, MALError> {
        let url = "https://api.myanimelist.net/v2/users/@me/animelist?fields=list_status&limit=4";
        let res = self.do_request(url.to_owned()).await?;

        self.parse_response(&res)
>>>>>>> 988d3316
    }
}

<<<<<<< HEAD
impl MALError {
    pub fn new(msg: &str, error: &str, info: impl Into<Option<String>>) -> Self {
        MALError {
            error: error.to_owned(),
            message: Some(msg.to_owned()),
            info: info.into(),
        }
    }
=======
    ///Deletes the anime with `id` from the user's anime list
    ///
    ///Returns 404 if the id isn't in the list.
    pub async fn delete_anime_list_item(&self, id: u32) -> Result<(), MALError> {
        let url = format!("https://api.myanimelist.net/v2/anime/{}/my_list_status", id);
        let res = self
            .client
            .delete(url)
            .bearer_auth(&self.access_token)
            .send()
            .await;
        match res {
            Ok(r) => {
                if r.status() == StatusCode::NOT_FOUND {
                    Err(MALError::new(
                        &format!("Anime {} not found", id),
                        r.status().as_str(),
                        None,
                    ))
                } else {
                    Ok(())
                }
            }
            Err(e) => Err(MALError::new(
                "Unable to send request",
                &format!("{}", e),
                None,
            )),
        }
    }

    //--Forum functions--//

    ///Returns a vector of `HashMap`s that represent all the forum boards on MAL
    pub async fn get_forum_boards(&self) -> Result<ForumBoards, MALError> {
        let res = self
            .do_request("https://api.myanimelist.net/v2/forum/boards".to_owned())
            .await?;
        self.parse_response(&res)
    }

    ///Returns details of the specified topic
    pub async fn get_forum_topic_detail(
        &self,
        topic_id: u32,
        limit: Option<u8>,
    ) -> Result<TopicDetails, MALError> {
        let url = format!(
            "https://api.myanimelist.net/v2/forum/topic/{}?limit={}",
            topic_id,
            limit.unwrap_or(100)
        );
        let res = self.do_request(url).await?;
        self.parse_response(&res)
    }

    ///Returns all topics for a given query
    pub async fn get_forum_topics(
        &self,
        board_id: Option<u32>,
        subboard_id: Option<u32>,
        query: Option<String>,
        topic_user_name: Option<String>,
        user_name: Option<String>,
        limit: Option<u32>,
    ) -> Result<ForumTopics, MALError> {
        let params = {
            let mut tmp = vec![];
            if let Some(bid) = board_id {
                tmp.push(format!("board_id={}", bid));
            }
            if let Some(bid) = subboard_id {
                tmp.push(format!("subboard_id={}", bid));
            }
            if let Some(bid) = query {
                tmp.push(format!("q={}", bid));
            }
            if let Some(bid) = topic_user_name {
                tmp.push(format!("topic_user_name={}", bid));
            }
            if let Some(bid) = user_name {
                tmp.push(format!("user_name={}", bid));
            }
            tmp.push(format!("limit={}", limit.unwrap_or(100)));
            tmp.join(",")
        };
        let url = format!("https://api.myanimelist.net/v2/forum/topics?{}", params);
        let res = self.do_request(url).await?;
        self.parse_response(&res)
    }

    ///Gets the details for the current user
    pub async fn get_my_user_info(&self) -> Result<User, MALError> {
        let url = "https://api.myanimelist.net/v2/users/@me?fields=anime_statistics";
        let res = self.do_request(url.to_owned()).await?;
        self.parse_response(&res)
    }
}

fn encrypt_token(toks: Tokens) -> Vec<u8> {
    let key = Key::from_slice(b"one two three four five six seve");
    let cypher = Aes256Gcm::new(key);
    let nonce = Nonce::from_slice(b"but the eart");
    let plain = serde_json::to_vec(&toks).unwrap();
    let res = cypher.encrypt(nonce, plain.as_ref()).unwrap();
    res
}

fn decrypt_tokens(raw: &[u8]) -> Result<Tokens, MALError> {
    let key = Key::from_slice(b"one two three four five six seve");
    let cypher = Aes256Gcm::new(key);
    let nonce = Nonce::from_slice(b"but the eart");
    match cypher.decrypt(nonce, raw.as_ref()) {
        Ok(plain) => {
            let text = String::from_utf8(plain).unwrap();
            Ok(serde_json::from_str(&text).expect("couldn't parse decrypted tokens"))
        }
        Err(e) => Err(MALError::new(
            "Unable to decrypt encrypted tokens",
            &format!("{}", e),
            None,
        )),
    }
}

#[derive(Deserialize, Debug)]
struct TokenResponse {
    token_type: String,
    expires_in: u32,
    access_token: String,
    refresh_token: String,
}

#[derive(Serialize, Deserialize, Debug)]
struct Tokens {
    access_token: String,
    refresh_token: String,
    expires_in: u32,
    today: u64,
}

#[derive(Serialize, Deserialize, Debug)]
pub struct MALError {
    pub error: String,
    pub message: Option<String>,
    pub info: Option<String>,
}

impl Display for MALError {
    fn fmt(&self, f: &mut std::fmt::Formatter<'_>) -> std::fmt::Result {
        write!(
            f,
            "Error: {} Message: {} Info: {}",
            self.error,
            self.message.as_ref().unwrap_or(&"None".to_string()),
            self.info.as_ref().unwrap_or(&"None".to_string())
        )
    }
}

impl MALError {
    pub fn new(msg: &str, error: &str, info: impl Into<Option<String>>) -> Self {
        MALError {
            error: error.to_owned(),
            message: Some(msg.to_owned()),
            info: info.into(),
        }
    }
>>>>>>> 988d3316
}<|MERGE_RESOLUTION|>--- conflicted
+++ resolved
@@ -2,7 +2,6 @@
 //! To use `lib-mal` you will need an API key from [MyAnimeList.net](https://myanimelist.net), and a callback URL. An example of how to use `lib-mal` might look like this:
 //!
 //! ```no_run
-<<<<<<< HEAD
 //! use lib_mal::ClientBuilder;
 //! use std::path::PathBuf;
 //! use lib_mal::MALError;
@@ -12,17 +11,6 @@
 //!     let redirect = "[YOUR_REDIRECT_URI_HERE]";
 //!     //the MALClient will attempt to refresh the cached access_token, if applicable
 //!     let mut client = ClientBuilder::new().secret("[YOUR_SECRET_HERE]".to_string()).caching(true).cache_dir(PathBuf::from("[SOME_CACHE_DIR]")).build_with_refresh().await?;
-=======
-//! use lib_mal::MALClient;
-//! use std::path::PathBuf;
-//! # use lib_mal::MALError;
-//!
-//! # async fn test() -> Result<(), MALError>{
-//!     //this has to exactly match a URI that's been registered with the MAL api
-//!     let redirect = "[YOUR_REDIRECT_URI_HERE]";
-//!     //the MALClient will attempt to refresh the cached access_token, if applicable
-//!     let mut client = MALClient::init("[YOUR_SECRET_HERE]", true, Some(PathBuf::from("[SOME_CACHE_DIR]"))).await;
->>>>>>> 988d3316
 //!     let (auth_url, challenge, state) = client.get_auth_parts();
 //!     //the user will have to have access to a browser in order to log in and give your application permission
 //!     println!("Go here to log in :) -> {}", auth_url);
@@ -33,14 +21,9 @@
 //!     let anime = client.get_anime_details(80, None).await?;
 //!     //because so many fields are optional, a lot of the members of lib_mal::model::AnimeDetails are `Option`s
 //!     println!("{}: started airing on {}, ended on {}, ranked #{}", anime.show.title, anime.start_date.unwrap(), anime.end_date.unwrap(), anime.rank.unwrap());
-<<<<<<< HEAD
 //!     Ok(())
 //!}
 //!```
-=======
-//!     # Ok(())
-//!# }
->>>>>>> 988d3316
 
 #[cfg(test)]
 mod test;
@@ -49,641 +32,12 @@
 mod client;
 pub mod model;
 
-<<<<<<< HEAD
+
 pub use builder::ClientBuilder;
 pub use client::MALClient;
-=======
-use model::{
-    fields::AnimeFields,
-    options::{Params, RankingType, Season},
-    AnimeDetails, AnimeList, ForumBoards, ForumTopics, ListStatus, TopicDetails, User,
-};
->>>>>>> 988d3316
 
 use serde::{Deserialize, Serialize};
-<<<<<<< HEAD
 use std::fmt::Display;
-
-#[derive(Serialize, Deserialize, Debug)]
-pub struct MALError {
-    pub error: String,
-    pub message: Option<String>,
-    pub info: Option<String>,
-}
-
-impl Display for MALError {
-    fn fmt(&self, f: &mut std::fmt::Formatter<'_>) -> std::fmt::Result {
-        write!(
-            f,
-            "Error: {} Message: {} Info: {}",
-            self.error,
-            self.message.as_ref().unwrap_or(&"None".to_string()),
-            self.info.as_ref().unwrap_or(&"None".to_string())
-        )
-=======
-use std::{
-    fmt::Display,
-    fs::{self, File},
-    io::Write,
-    path::PathBuf,
-    str,
-    time::SystemTime,
-};
-use tiny_http::{Response, Server};
-
-///Exposes all of the API functions for the [MyAnimeList API](https://myanimelist.net/apiconfig/references/api/v2)
-///
-///**With the exception of all the manga-related functions which haven't been implemented yet**
-///
-///# Example
-///```no_run
-/// use lib_mal::MALClient;
-/// # use lib_mal::MALError;
-/// # async fn test() -> Result<(), MALError> {
-/// let client = MALClient::init("[YOUR_SECRET_HERE]", false, None).await;
-/// //--do authorization stuff before accessing the functions--//
-///
-/// //Gets the details with all fields for Mobile Suit Gundam
-/// let anime = client.get_anime_details(80, None).await?;
-/// //You should actually handle the potential error
-/// println!("Title: {} | Started airing: {} | Finished airing: {}",
-///     anime.show.title,
-///     anime.start_date.unwrap(),
-///     anime.end_date.unwrap());
-/// # Ok(())
-/// # }
-///```
-pub struct MALClient {
-    client_secret: String,
-    dirs: PathBuf,
-    access_token: String,
-    client: reqwest::Client,
-    caching: bool,
-    pub need_auth: bool,
-}
-
-impl MALClient {
-    ///Creates the client and fetches the MAL tokens from the cache if available. If `caching` is
-    ///false or `cache_dir` is `None` the user will have to log in at the start of every session.
-    ///
-    ///When created client will attempt to refresh the access_token if it has expired
-    pub async fn init(secret: &str, caching: bool, cache_dir: Option<PathBuf>) -> Self {
-        let client = reqwest::Client::new();
-        let mut will_cache = caching;
-        let mut n_a = false;
-
-        let dir = if let Some(d) = cache_dir {
-            d
-        } else {
-            println!("No cache directory was provided, disabling caching");
-            will_cache = false;
-            PathBuf::new()
-        };
-
-        let mut token = String::new();
-        if will_cache && dir.join("tokens").exists() {
-            if let Ok(tokens) = fs::read(dir.join("tokens")) {
-                let mut tok: Tokens = decrypt_tokens(&tokens).unwrap();
-                if let Ok(n) = SystemTime::now().duration_since(SystemTime::UNIX_EPOCH) {
-                    if n.as_secs() - tok.today >= tok.expires_in as u64 {
-                        let params = [
-                            ("grant_type", "refresh_token"),
-                            ("refesh_token", &tok.refresh_token),
-                        ];
-                        let res = client
-                            .post("https://myanimelist.net/v1/oauth2/token")
-                            .form(&params)
-                            .send()
-                            .await
-                            .expect("Unable to refresh token");
-                        let new_toks: TokenResponse =
-                            serde_json::from_str(&res.text().await.unwrap())
-                                .expect("Unable to parse response");
-                        token = new_toks.access_token.clone();
-                        tok = Tokens {
-                            access_token: new_toks.access_token,
-                            refresh_token: new_toks.refresh_token,
-                            expires_in: new_toks.expires_in,
-                            today: SystemTime::now()
-                                .duration_since(SystemTime::UNIX_EPOCH)
-                                .unwrap()
-                                .as_secs(),
-                        };
-
-                        fs::write(dir.join("tokens"), encrypt_token(tok))
-                            .expect("Unable to write token file")
-                    } else {
-                        token = tok.access_token;
-                    }
-                }
-            }
-        } else {
-            will_cache = caching;
-            n_a = true;
-        }
-
-        MALClient {
-            client_secret: secret.to_owned(),
-            dirs: dir,
-            need_auth: n_a,
-            access_token: token,
-            client,
-            caching: will_cache,
-        }
-    }
-
-    ///Creates a client using provided token. Caching is disable by default.
-    ///
-    ///A client created this way can't authenticate the user if needed because it lacks a
-    ///`client_secret`
-    pub fn with_access_token(token: &str) -> Self {
-        MALClient {
-            client_secret: String::new(),
-            need_auth: false,
-            dirs: PathBuf::new(),
-            access_token: token.to_owned(),
-            client: reqwest::Client::new(),
-            caching: false,
-        }
-    }
-
-    ///Sets the directory the client will use for the token cache
-    pub fn set_cache_dir(&mut self, dir: PathBuf) {
-        self.dirs = dir;
-    }
-
-    ///Sets wether the client will cache or not
-    pub fn set_caching(&mut self, caching: bool) {
-        self.caching = caching;
-    }
-
-    ///Returns the auth URL and code challenge which will be needed to authorize the user.
-    ///
-    ///# Example
-    ///
-    ///```no_run
-    ///     use lib_mal::MALClient;
-    ///     # use  lib_mal::MALError;
-    ///     # async fn test() -> Result<(), MALError> {
-    ///     let redirect_uri = "http://localhost:2525";//<-- example uri
-    ///     let mut client = MALClient::init("[YOUR_SECRET_HERE]", false, None).await;
-    ///     let (url, challenge, state) = client.get_auth_parts();
-    ///     println!("Go here to log in: {}", url);
-    ///     client.auth(&redirect_uri, &challenge, &state).await?;
-    ///     # Ok(())
-    ///     # }
-    ///```
-    pub fn get_auth_parts(&self) -> (String, String, String) {
-        let verifier = pkce::code_verifier(128);
-        let challenge = pkce::code_challenge(&verifier);
-        let state = format!("bruh{}", random::<u8>());
-        let url = format!("https://myanimelist.net/v1/oauth2/authorize?response_type=code&client_id={}&code_challenge={}&state={}", self.client_secret, challenge, state, );
-        (url, challenge, state)
-    }
-
-    ///Listens for the OAuth2 callback from MAL on `callback_url`, which is the redirect_uri
-    ///registered when obtaining the API token from MAL. Only HTTP URIs are supported right now.
-    ///
-    ///For now only applications with a single registered URI are supported, having more than one
-    ///seems to cause issues with the MAL api itself
-    ///
-    ///# Example
-    ///
-    ///```no_run
-    ///     use lib_mal::MALClient;
-    ///     # use lib_mal::MALError;
-    ///     # async fn test() -> Result<(), MALError> {
-    ///     let redirect_uri = "localhost:2525";//<-- example uri,
-    ///     //appears as "http://localhost:2525" in the API settings
-    ///     let mut client = MALClient::init("[YOUR_SECRET_HERE]", false, None).await;
-    ///     let (url, challenge, state) = client.get_auth_parts();
-    ///     println!("Go here to log in: {}", url);
-    ///     client.auth(&redirect_uri, &challenge, &state).await?;
-    ///     # Ok(())
-    ///     # }
-    ///
-    ///```
-    pub async fn auth(
-        &mut self,
-        callback_url: &str,
-        challenge: &str,
-        state: &str,
-    ) -> Result<(), MALError> {
-        let mut code = "".to_owned();
-        let url = if callback_url.contains("http") {
-            //server won't work if the url has the protocol in it
-            callback_url
-                .trim_start_matches("http://")
-                .trim_start_matches("https://")
-        } else {
-            callback_url
-        };
-
-        let server = Server::http(url).unwrap();
-        for i in server.incoming_requests() {
-            if !i.url().contains(&format!("state={}", state)) {
-                //if the state doesn't match, discard this response
-                continue;
-            }
-            let res_raw = i.url();
-            code = res_raw
-                .split_once('=')
-                .unwrap()
-                .1
-                .split_once('&')
-                .unwrap()
-                .0
-                .to_owned();
-            let response = Response::from_string("You're logged in! You can now close this window");
-            i.respond(response).unwrap();
-            break;
-        }
-
-        self.get_tokens(&code, challenge).await
-    }
-
-    async fn get_tokens(&mut self, code: &str, verifier: &str) -> Result<(), MALError> {
-        let params = [
-            ("client_id", self.client_secret.as_str()),
-            ("grant_type", "authorization_code"),
-            ("code_verifier", verifier),
-            ("code", code),
-        ];
-        let rec = self
-            .client
-            .request(Method::POST, "https://myanimelist.net/v1/oauth2/token")
-            .form(&params)
-            .build()
-            .unwrap();
-        let res = self.client.execute(rec).await.unwrap();
-        let text = res.text().await.unwrap();
-        if let Ok(tokens) = serde_json::from_str::<TokenResponse>(&text) {
-            self.access_token = tokens.access_token.clone();
-
-            let tjson = Tokens {
-                access_token: tokens.access_token,
-                refresh_token: tokens.refresh_token,
-                expires_in: tokens.expires_in,
-                today: SystemTime::now()
-                    .duration_since(SystemTime::UNIX_EPOCH)
-                    .unwrap()
-                    .as_secs(),
-            };
-            if self.caching {
-                let mut f =
-                    File::create(self.dirs.join("tokens")).expect("Unable to create token file");
-                f.write_all(&encrypt_token(tjson))
-                    .expect("Unable to write tokens");
-            }
-            Ok(())
-        } else {
-            Err(MALError::new("Unable to get tokends", "None", text))
-        }
-    }
-
-    ///Sends a get request to the specified URL with the appropriate auth header
-    async fn do_request(&self, url: String) -> Result<String, MALError> {
-        match self
-            .client
-            .get(url)
-            .bearer_auth(&self.access_token)
-            .send()
-            .await
-        {
-            Ok(res) => Ok(res.text().await.unwrap()),
-            Err(e) => Err(MALError::new(
-                "Unable to send request",
-                &format!("{}", e),
-                None,
-            )),
-        }
-    }
-
-    ///Sends a put request to the specified URL with the appropriate auth header and
-    ///form encoded parameters
-    async fn do_request_forms(
-        &self,
-        url: String,
-        params: Vec<(&str, String)>,
-    ) -> Result<String, MALError> {
-        match self
-            .client
-            .put(url)
-            .bearer_auth(&self.access_token)
-            .form(&params)
-            .send()
-            .await
-        {
-            Ok(res) => Ok(res.text().await.unwrap()),
-            Err(e) => Err(MALError::new(
-                "Unable to send request",
-                &format!("{}", e),
-                None,
-            )),
-        }
-    }
-
-    ///Tries to parse a JSON response string into the type provided in the `::<>` turbofish
-    fn parse_response<'a, T: Serialize + Deserialize<'a>>(
-        &self,
-        res: &'a str,
-    ) -> Result<T, MALError> {
-        match serde_json::from_str::<T>(res) {
-            Ok(v) => Ok(v),
-            Err(_) => Err(match serde_json::from_str::<MALError>(res) {
-                Ok(o) => o,
-                Err(e) => MALError::new(
-                    "Unable to parse response",
-                    &format!("{}", e),
-                    res.to_string(),
-                ),
-            }),
-        }
-    }
-
-    ///Returns the current access token. Intended mostly for debugging.
-    pub fn get_access_token(&self) -> &str {
-        &self.access_token
-    }
-
-    //Begin API functions
-
-    //--Anime functions--//
-    ///Gets a list of anime based on the query string provided
-    ///`limit` defaults to 100 if `None`
-    pub async fn get_anime_list(
-        &self,
-        query: &str,
-        limit: Option<u8>,
-    ) -> Result<AnimeList, MALError> {
-        let url = format!(
-            "https://api.myanimelist.net/v2/anime?q={}&limit={}",
-            query,
-            limit.unwrap_or(100)
-        );
-        let res = self.do_request(url).await?;
-        self.parse_response(&res)
-    }
-
-    ///Gets the details for an anime by the show's ID.
-    ///Only returns the fields specified in the `fields` parameter
-    ///
-    ///Returns all fields when supplied `None`
-    ///
-    ///# Example
-    ///
-    ///```no_run
-    /// use lib_mal::model::fields::AnimeFields;
-    /// # use lib_mal::{MALError, MALClient};
-    /// # async fn test() -> Result<(), MALError> {
-    /// # let client = MALClient::init("[YOUR_SECRET_HERE]", false, None).await;
-    /// //returns an AnimeDetails struct with just the Rank, Mean, and Studio data for Mobile Suit Gundam
-    /// let res = client.get_anime_details(80, AnimeFields::Rank | AnimeFields::Mean | AnimeFields::Studios).await?;
-    /// # Ok(())
-    /// # }
-    ///
-    ///```
-    ///
-    pub async fn get_anime_details<T: Into<Option<AnimeFields>>>(
-        &self,
-        id: u32,
-        fields: T,
-    ) -> Result<AnimeDetails, MALError> {
-        let url = if let Some(f) = fields.into() {
-            format!("https://api.myanimelist.net/v2/anime/{}?fields={}", id, f)
-        } else {
-            format!(
-                "https://api.myanimelist.net/v2/anime/{}?fields={}",
-                id,
-                AnimeFields::ALL
-            )
-        };
-        let res = self.do_request(url).await?;
-        self.parse_response(&res)
-    }
-
-    ///Gets a list of anime ranked by `RankingType`
-    ///
-    ///`limit` defaults to the max of 100 when `None`
-    pub async fn get_anime_ranking(
-        &self,
-        ranking_type: RankingType,
-        limit: Option<u8>,
-    ) -> Result<AnimeList, MALError> {
-        let url = format!(
-            "https://api.myanimelist.net/v2/anime/ranking?ranking_type={}&limit={}",
-            ranking_type,
-            limit.unwrap_or(100)
-        );
-        let res = self.do_request(url).await?;
-        Ok(serde_json::from_str(&res).unwrap())
-    }
-
-    ///Gets the anime for a given season in a given year
-    ///
-    ///`limit` defaults to the max of 100 when `None`
-    pub async fn get_seasonal_anime(
-        &self,
-        season: Season,
-        year: u32,
-        limit: Option<u8>,
-    ) -> Result<AnimeList, MALError> {
-        let url = format!(
-            "https://api.myanimelist.net/v2/anime/season/{}/{}?limit={}",
-            year,
-            season,
-            limit.unwrap_or(100)
-        );
-        let res = self.do_request(url).await?;
-        self.parse_response(&res)
-    }
-
-    ///Returns the suggested anime for the current user. Can return an empty list if the user has
-    ///no suggestions.
-    pub async fn get_suggested_anime(&self, limit: Option<u8>) -> Result<AnimeList, MALError> {
-        let url = format!(
-            "https://api.myanimelist.net/v2/anime/suggestions?limit={}",
-            limit.unwrap_or(100)
-        );
-        let res = self.do_request(url).await?;
-        self.parse_response(&res)
-    }
-
-    //--User anime list functions--//
-
-    ///Adds an anime to the list, or updates the element if it already exists
-    pub async fn update_user_anime_status<T: Params>(
-        //this doesn't have to be generic
-        &self,
-        id: u32,
-        update: T,
-    ) -> Result<ListStatus, MALError> {
-        let params = update.get_params();
-        let url = format!("https://api.myanimelist.net/v2/anime/{}/my_list_status", id);
-        let res = self.do_request_forms(url, params).await?;
-        self.parse_response(&res)
-    }
-
-    ///Returns the user's full anime list as an `AnimeList` struct.
-    pub async fn get_user_anime_list(&self) -> Result<AnimeList, MALError> {
-        let url = "https://api.myanimelist.net/v2/users/@me/animelist?fields=list_status&limit=4";
-        let res = self.do_request(url.to_owned()).await?;
-
-        self.parse_response(&res)
->>>>>>> 988d3316
-    }
-}
-
-<<<<<<< HEAD
-impl MALError {
-    pub fn new(msg: &str, error: &str, info: impl Into<Option<String>>) -> Self {
-        MALError {
-            error: error.to_owned(),
-            message: Some(msg.to_owned()),
-            info: info.into(),
-        }
-    }
-=======
-    ///Deletes the anime with `id` from the user's anime list
-    ///
-    ///Returns 404 if the id isn't in the list.
-    pub async fn delete_anime_list_item(&self, id: u32) -> Result<(), MALError> {
-        let url = format!("https://api.myanimelist.net/v2/anime/{}/my_list_status", id);
-        let res = self
-            .client
-            .delete(url)
-            .bearer_auth(&self.access_token)
-            .send()
-            .await;
-        match res {
-            Ok(r) => {
-                if r.status() == StatusCode::NOT_FOUND {
-                    Err(MALError::new(
-                        &format!("Anime {} not found", id),
-                        r.status().as_str(),
-                        None,
-                    ))
-                } else {
-                    Ok(())
-                }
-            }
-            Err(e) => Err(MALError::new(
-                "Unable to send request",
-                &format!("{}", e),
-                None,
-            )),
-        }
-    }
-
-    //--Forum functions--//
-
-    ///Returns a vector of `HashMap`s that represent all the forum boards on MAL
-    pub async fn get_forum_boards(&self) -> Result<ForumBoards, MALError> {
-        let res = self
-            .do_request("https://api.myanimelist.net/v2/forum/boards".to_owned())
-            .await?;
-        self.parse_response(&res)
-    }
-
-    ///Returns details of the specified topic
-    pub async fn get_forum_topic_detail(
-        &self,
-        topic_id: u32,
-        limit: Option<u8>,
-    ) -> Result<TopicDetails, MALError> {
-        let url = format!(
-            "https://api.myanimelist.net/v2/forum/topic/{}?limit={}",
-            topic_id,
-            limit.unwrap_or(100)
-        );
-        let res = self.do_request(url).await?;
-        self.parse_response(&res)
-    }
-
-    ///Returns all topics for a given query
-    pub async fn get_forum_topics(
-        &self,
-        board_id: Option<u32>,
-        subboard_id: Option<u32>,
-        query: Option<String>,
-        topic_user_name: Option<String>,
-        user_name: Option<String>,
-        limit: Option<u32>,
-    ) -> Result<ForumTopics, MALError> {
-        let params = {
-            let mut tmp = vec![];
-            if let Some(bid) = board_id {
-                tmp.push(format!("board_id={}", bid));
-            }
-            if let Some(bid) = subboard_id {
-                tmp.push(format!("subboard_id={}", bid));
-            }
-            if let Some(bid) = query {
-                tmp.push(format!("q={}", bid));
-            }
-            if let Some(bid) = topic_user_name {
-                tmp.push(format!("topic_user_name={}", bid));
-            }
-            if let Some(bid) = user_name {
-                tmp.push(format!("user_name={}", bid));
-            }
-            tmp.push(format!("limit={}", limit.unwrap_or(100)));
-            tmp.join(",")
-        };
-        let url = format!("https://api.myanimelist.net/v2/forum/topics?{}", params);
-        let res = self.do_request(url).await?;
-        self.parse_response(&res)
-    }
-
-    ///Gets the details for the current user
-    pub async fn get_my_user_info(&self) -> Result<User, MALError> {
-        let url = "https://api.myanimelist.net/v2/users/@me?fields=anime_statistics";
-        let res = self.do_request(url.to_owned()).await?;
-        self.parse_response(&res)
-    }
-}
-
-fn encrypt_token(toks: Tokens) -> Vec<u8> {
-    let key = Key::from_slice(b"one two three four five six seve");
-    let cypher = Aes256Gcm::new(key);
-    let nonce = Nonce::from_slice(b"but the eart");
-    let plain = serde_json::to_vec(&toks).unwrap();
-    let res = cypher.encrypt(nonce, plain.as_ref()).unwrap();
-    res
-}
-
-fn decrypt_tokens(raw: &[u8]) -> Result<Tokens, MALError> {
-    let key = Key::from_slice(b"one two three four five six seve");
-    let cypher = Aes256Gcm::new(key);
-    let nonce = Nonce::from_slice(b"but the eart");
-    match cypher.decrypt(nonce, raw.as_ref()) {
-        Ok(plain) => {
-            let text = String::from_utf8(plain).unwrap();
-            Ok(serde_json::from_str(&text).expect("couldn't parse decrypted tokens"))
-        }
-        Err(e) => Err(MALError::new(
-            "Unable to decrypt encrypted tokens",
-            &format!("{}", e),
-            None,
-        )),
-    }
-}
-
-#[derive(Deserialize, Debug)]
-struct TokenResponse {
-    token_type: String,
-    expires_in: u32,
-    access_token: String,
-    refresh_token: String,
-}
-
-#[derive(Serialize, Deserialize, Debug)]
-struct Tokens {
-    access_token: String,
-    refresh_token: String,
-    expires_in: u32,
-    today: u64,
-}
 
 #[derive(Serialize, Deserialize, Debug)]
 pub struct MALError {
@@ -704,6 +58,7 @@
     }
 }
 
+
 impl MALError {
     pub fn new(msg: &str, error: &str, info: impl Into<Option<String>>) -> Self {
         MALError {
@@ -712,5 +67,5 @@
             info: info.into(),
         }
     }
->>>>>>> 988d3316
+
 }
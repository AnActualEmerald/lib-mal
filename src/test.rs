use std::env;

use crate::model::fields::AnimeFields;
use crate::model::options::{RankingType, Season};
use crate::model::{AnimeDetails, AnimeList};
use crate::MALClient;
use tokio_test::block_on;

#[test]
fn anime_list() {
    let client = setup();
    let expected =
        serde_json::from_str::<AnimeList>(include_str!("test-data/anime_list.json")).unwrap();
    let result = block_on(client.get_anime_list("one", Some(4))).expect("Error performing request");
    let first = expected.data[0].node.id;
    let res_first = result.data[0].node.id;
    assert_eq!(first, res_first); //Really don't want to implement partial_eq for all these structs lol
}

#[test]
fn anime_details() {
    let client = setup();
    let expected =
        serde_json::from_str::<AnimeDetails>(include_str!("test-data/anime_details.json")).unwrap();
    let result = block_on(client.get_anime_details(30230, AnimeFields::ALL))
        .expect("Error performing request");
    let left = expected.show.title;
    let right = result.show.title;
    assert_eq!(left, right);
}

#[test]
<<<<<<< HEAD
=======
fn anime_list() {
    let client = setup();
    let expected =
        serde_json::from_str::<AnimeList>(include_str!("test-data/anime_list.json")).unwrap();
    let result = block_on(client.get_anime_list("one", Some(4))).expect("Error performing request");
    let first = expected.data[0].node.id;
    let res_first = result.data[0].node.id;
    assert_eq!(first, res_first); //Really don't want to implement partial_eq for all these structs lol
}

#[test]
fn anime_details() {
    let client = setup();
    let expected =
        serde_json::from_str::<AnimeDetails>(include_str!("test-data/anime_details.json")).unwrap();
    let result = block_on(client.get_anime_details(30230, AnimeFields::ALL))
        .expect("Error performing request");
    let left = expected.show.title;
    let right = result.show.title;
    assert_eq!(left, right);
}

#[test]
>>>>>>> 988d3316
fn anime_ranking() {
    let client = setup();
    let expected =
        serde_json::from_str::<AnimeList>(include_str!("test-data/anime_ranking.json")).unwrap();
    let result = block_on(client.get_anime_ranking(RankingType::All, Some(4)))
        .expect("Error performing request");
    let left = expected.data[0].node.id;
    let right = result.data[0].node.id;
    assert_eq!(left, right);
}

#[test]
fn seasonal_anime() {
    let client = setup();
    let expected =
        serde_json::from_str::<AnimeList>(include_str!("test-data/seasonal_anime.json")).unwrap();
    let result = block_on(client.get_seasonal_anime(Season::Summer, 2017, Some(4)))
        .expect("Error performing request");
    let left = expected.data[0].node.id;
    let right = result.data[0].node.id;
    assert_eq!(left, right);
}

fn setup() -> MALClient {
    let token = env::var("MAL_TOKEN").expect("Access token not in environment");
    MALClient::with_access_token(&token)
}<|MERGE_RESOLUTION|>--- conflicted
+++ resolved
@@ -30,8 +30,6 @@
 }
 
 #[test]
-<<<<<<< HEAD
-=======
 fn anime_list() {
     let client = setup();
     let expected =
@@ -55,7 +53,6 @@
 }
 
 #[test]
->>>>>>> 988d3316
 fn anime_ranking() {
     let client = setup();
     let expected =

--- conflicted
+++ resolved
@@ -8,7 +8,7 @@
 ## [Unreleased]
 
 
-<<<<<<< HEAD
+
 ## [v0.5.0]
 
 ### Added
@@ -25,10 +25,6 @@
 
 - `MALClient::init` this function is replaced by `ClientBuilder::build_with_refresh`
 
-
-
-=======
->>>>>>> 988d3316
 ## [v0.4.0]
 
 ### Added
